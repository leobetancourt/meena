--- conflicted
+++ resolved
@@ -1,10 +1,7 @@
 from matplotlib.patches import Circle
 import matplotlib.pyplot as plt
-<<<<<<< HEAD
-=======
 import numpy as np
 import pandas as pd
->>>>>>> f7c37234
 import jax.numpy as jnp
 import h5py
 import csv
